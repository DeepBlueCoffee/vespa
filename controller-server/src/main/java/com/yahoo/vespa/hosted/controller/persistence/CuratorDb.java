// Copyright 2017 Yahoo Holdings. Licensed under the terms of the Apache 2.0 license. See LICENSE in the project root.
package com.yahoo.vespa.hosted.controller.persistence;

import com.google.inject.Inject;
import com.yahoo.cloud.config.ClusterInfoConfig;
import com.yahoo.cloud.config.ZookeeperServerConfig;
import com.yahoo.component.Version;
import com.yahoo.component.Vtag;
import com.yahoo.config.provision.ApplicationId;
import com.yahoo.net.HostName;
import com.yahoo.path.Path;
import com.yahoo.transaction.NestedTransaction;
import com.yahoo.vespa.curator.Curator;
import com.yahoo.vespa.curator.Lock;
import com.yahoo.vespa.hosted.controller.api.identifiers.TenantId;
import com.yahoo.vespa.hosted.controller.application.DeploymentJobs;
import com.yahoo.vespa.zookeeper.ZooKeeperServer;

import java.nio.ByteBuffer;
import java.nio.charset.StandardCharsets;
import java.time.Duration;
import java.util.ArrayDeque;
import java.util.Collections;
import java.util.Deque;
import java.util.HashSet;
import java.util.List;
import java.util.Optional;
import java.util.Set;
import java.util.concurrent.ConcurrentHashMap;
import java.util.logging.Level;
import java.util.logging.Logger;
import java.util.stream.Collectors;

/**
 * Curator backed database for storing working state shared between controller servers.
 * This maps controller specific operations to general curator operations.
 *
 * @author bratseth
 */
public class CuratorDb {

    /** Use a nonstandard zk port to avoid interfering with connection to the config server zk cluster */
    private static final int zooKeeperPort = 2281;

    private static final Logger log = Logger.getLogger(CuratorDb.class.getName());

    private static final Path root = Path.fromString("/controller/v1");

    private static final Duration defaultLockTimeout = Duration.ofMinutes(5);

    private final StringSetSerializer stringSetSerializer = new StringSetSerializer();
    private final JobQueueSerializer jobQueueSerializer = new JobQueueSerializer();

    @SuppressWarnings("unused") // This server is used (only) from the curator instance of this over the network */
    private final ZooKeeperServer zooKeeperServer;

    private final Curator curator;

    /**
     * All keys, to allow reentrancy.
     * This will grow forever, but this should be too slow to be a problem.
     */
    private final ConcurrentHashMap<Path, Lock> locks = new ConcurrentHashMap<>();

    /** Create a curator db which also set up a ZooKeeper server (such that this instance is both client and server) */
    @Inject
    public CuratorDb(ClusterInfoConfig clusterInfo) {
        this.zooKeeperServer = new ZooKeeperServer(toZookeeperServerConfig(clusterInfo));
        this.curator = new Curator(toConnectionSpec(clusterInfo));
    }

    /** Create a curator db which does not set up a server, using the given Curator instance */
    protected CuratorDb(Curator curator) {
        this.zooKeeperServer = null;
        this.curator = curator;
    }

    private static ZookeeperServerConfig toZookeeperServerConfig(ClusterInfoConfig clusterInfo) {
        ZookeeperServerConfig.Builder b = new ZookeeperServerConfig.Builder();
        b.zooKeeperConfigFile("conf/zookeeper/controller-zookeeper.cfg");
        b.dataDir("var/controller-zookeeper");
        b.clientPort(zooKeeperPort);
        b.myidFile("var/controller-zookeeper/myid");
        b.myid(myIndex(clusterInfo));

        for (ClusterInfoConfig.Services clusterMember : clusterInfo.services()) {
            ZookeeperServerConfig.Server.Builder server = new ZookeeperServerConfig.Server.Builder();
            server.id(clusterMember.index());
            server.hostname(clusterMember.hostname());
            server.quorumPort(zooKeeperPort + 1);
            server.electionPort(zooKeeperPort + 2);
            b.server(server);
        }
        return new ZookeeperServerConfig(b);
    }

    private static Integer myIndex(ClusterInfoConfig clusterInfo) {
        String hostname = HostName.getLocalhost();
        return clusterInfo.services().stream()
                .filter(service -> service.hostname().equals(hostname))
                .map(ClusterInfoConfig.Services::index)
                .findFirst()
                .orElseThrow(() -> new IllegalStateException("Unable to find index for this node by hostname '" +
                                                             hostname + "'"));
    }

    private static String toConnectionSpec(ClusterInfoConfig clusterInfo) {
        return clusterInfo.services().stream()
                .map(member -> member.hostname() + ":" + zooKeeperPort)
                .collect(Collectors.joining(","));
    }

    // -------------- Locks --------------------------------------------------

    public Lock lock(TenantId id, Duration timeout) {
        return lock(lockPath(id), timeout);
    }

    public Lock lock(ApplicationId id, Duration timeout) {
        return lock(lockPath(id), timeout);
    }

    /** Create a reentrant lock */
    private Lock lock(Path path, Duration timeout) {
        Lock lock = locks.computeIfAbsent(path, (pathArg) -> new Lock(pathArg.getAbsolute(), curator));
        lock.acquire(timeout);
        return lock;
    }

    public Lock lockInactiveJobs() {
        return lock(root.append("locks").append("inactiveJobsLock"), defaultLockTimeout);
    }

    public Lock lockJobQueues() {
        return lock(root.append("locks").append("jobQueuesLock"), defaultLockTimeout);
    }

    public Lock lockMaintenanceJob(String jobName) {
        // Use a short timeout such that if maintenance jobs are started at about the same time on different nodes
        // and the maintenance job takes a long time to complete, only one of the nodes will run the job
        // in each maintenance interval
        return lock(root.append("locks").append("maintenanceJobLocks").append(jobName), Duration.ofSeconds(1));
    }

    public Lock lockProvisionState(String provisionStateId) {
        return lock(lockPath(provisionStateId), Duration.ofMinutes(30));
    }

    // -------------- Read and write --------------------------------------------------

    public Version readSystemVersion() {
        Optional<byte[]> data = curator.getData(systemVersionPath());
        if (! data.isPresent() || data.get().length == 0) return Vtag.currentVersion;
        return Version.fromString(new String(data.get(), StandardCharsets.UTF_8));
    }

    public void writeSystemVersion(Version version) {
        NestedTransaction transaction = new NestedTransaction();
        curator.set(systemVersionPath(), version.toString().getBytes(StandardCharsets.UTF_8));
        transaction.commit();
    }

    public Set<String> readInactiveJobs() {
        try {
            Optional<byte[]> data = curator.getData(inactiveJobsPath());
            if (! data.isPresent() || data.get().length == 0) return new HashSet<>(); // inactive jobs has never been written
            return stringSetSerializer.fromJson(data.get());
        }
        catch (RuntimeException e) {
            log.log(Level.WARNING, "Error reading inactive jobs, deleting inactive state");
            writeInactiveJobs(Collections.emptySet());
            return new HashSet<>();
        }
    }

    public void writeInactiveJobs(Set<String> inactiveJobs) {
        NestedTransaction transaction = new NestedTransaction();
        curator.set(inactiveJobsPath(), stringSetSerializer.toJson(inactiveJobs));
        transaction.commit();
    }

    public Deque<ApplicationId> readJobQueue(DeploymentJobs.JobType jobType) {
        try {
            Optional<byte[]> data = curator.getData(jobQueuePath(jobType));
            if (! data.isPresent() || data.get().length == 0) return new ArrayDeque<>(); // job queue has never been written
            return jobQueueSerializer.fromJson(data.get());
        }
        catch (RuntimeException e) {
            log.log(Level.WARNING, "Error reading job queue, deleting inactive state");
            writeInactiveJobs(Collections.emptySet());
            return new ArrayDeque<>();
        }
    }

    public void writeJobQueue(DeploymentJobs.JobType jobType, Deque<ApplicationId> queue) {
        NestedTransaction transaction = new NestedTransaction();
        curator.set(jobQueuePath(jobType), jobQueueSerializer.toJson(queue));
        transaction.commit();
    }

    public double readUpgradesPerMinute() {
        Optional<byte[]> n = curator.getData(upgradePerMinutePath());
        if (!n.isPresent() || n.get().length == 0) {
            return 0.5; // Default if value has never been written
        }
        return ByteBuffer.wrap(n.get()).getDouble();
    }

    public void writeUpgradesPerMinute(double n) {
        if (n < 0) {
            throw new IllegalArgumentException("Upgrades per minute must be >= 0");
        }
        NestedTransaction transaction = new NestedTransaction();
        curator.set(upgradePerMinutePath(), ByteBuffer.allocate(Double.BYTES).putDouble(n).array());
        transaction.commit();
    }

<<<<<<< HEAD
    public int readApplicationsGivingMinConfidence() {
        Optional<byte[]> n = curator.getData(applicationsGivingMinConfidencePath());
        if (!n.isPresent() || n.get().length == 0) {
            return 3; // Default if value has never been written
        }
        return ByteBuffer.wrap(n.get()).getInt();
    }

    public void writeApplicationsGivingMinConfidence(int n) {
        if (n < 0) {
            throw new IllegalArgumentException("applicationsGivingMinConfidence must be >= 0");
        }
        NestedTransaction transaction = new NestedTransaction();
        curator.set(applicationsGivingMinConfidencePath(), ByteBuffer.allocate(Integer.BYTES).putInt(n).array());
        transaction.commit();
    }

    public int readApplicationsGivingMaxConfidence() {
        Optional<byte[]> n = curator.getData(applicationsGivingMaxConfidencePath());
        if (!n.isPresent() || n.get().length == 0) {
            return 4; // Default if value has never been written
        }
        return ByteBuffer.wrap(n.get()).getInt();
    }

    public void writeApplicationsGivingMaxConfidence(int n) {
        if (n < 0) {
            throw new IllegalArgumentException("applicationsGivingMaxConfidence must be >= 0");
        }
        NestedTransaction transaction = new NestedTransaction();
        curator.set(applicationsGivingMaxConfidencePath(), ByteBuffer.allocate(Integer.BYTES).putInt(n).array());
        transaction.commit();
    }

    public double readFailureRatioAtMaxConfidence() {
        Optional<byte[]> n = curator.getData(failureRatioAtMaxConfidencePath());
        if (!n.isPresent() || n.get().length == 0) {
            return 0.1; // Default if value has never been written
        }
        return ByteBuffer.wrap(n.get()).getDouble();
    }

    public void writeFailureRatioAtMaxConfidence(double n) {
        if (n < 0) {
            throw new IllegalArgumentException("failureRatioAtMaxConfidence must be >= 0");
        }
        NestedTransaction transaction = new NestedTransaction();
        curator.set(failureRatioAtMaxConfidencePath(), ByteBuffer.allocate(Double.BYTES).putDouble(n).array());
        transaction.commit();
    }


=======
    public Optional<byte[]> readProvisionState(String provisionId) {
        return curator.getData(provisionStatePath().append(provisionId));
    }

    public void writeProvisionState(String provisionId, byte[] data) {
        curator.set(provisionStatePath().append(provisionId), data);
    }

    public List<String> readProvisionStateIds() {
        return curator.getChildren(provisionStatePath());
    }

>>>>>>> 511fac30
    // -------------- Paths --------------------------------------------------

    private Path systemVersionPath() {
        return root.append("systemVersion");
    }

    private Path lockPath(TenantId tenant) {
        Path lockPath = root.append("locks")
                .append(tenant.id());
        curator.create(lockPath);
        return lockPath;
    }

    private Path lockPath(ApplicationId application) {
        Path lockPath = root.append("locks")
                .append(application.tenant().value())
                .append(application.application().value())
                .append(application.instance().value());
        curator.create(lockPath);
        return lockPath;
    }

    private Path lockPath(String provisionId) {
        Path lockPath = root.append("locks")
                .append(provisionStatePath());
        curator.create(lockPath);
        return lockPath;
    }

    private Path inactiveJobsPath() {
        return root.append("inactiveJobs");
    }

    private Path jobQueuePath(DeploymentJobs.JobType jobType) {
        return root.append("jobQueues").append(jobType.name());
    }

    private Path upgradePerMinutePath() {
        return root.append("upgrader").append("upgradesPerMinute");
    }

<<<<<<< HEAD
    private Path applicationsGivingMinConfidencePath() {
        return root.append("upgrader").append("applicationsGivingMinConfidence");
    }

    private Path applicationsGivingMaxConfidencePath() {
        return root.append("upgrader").append("applicationsGivingMaxConfidence");
    }

    private Path failureRatioAtMaxConfidencePath() {
        return root.append("upgrader").append("failureRatioAtMaxConfidence");
    }

=======
    private Path provisionStatePath() {
        return root.append("provisioning").append("states");
    }

    private Path provisionStatePath(String provisionId) {
        return provisionStatePath().append(provisionId);
    }
>>>>>>> 511fac30
}<|MERGE_RESOLUTION|>--- conflicted
+++ resolved
@@ -215,7 +215,6 @@
         transaction.commit();
     }
 
-<<<<<<< HEAD
     public int readApplicationsGivingMinConfidence() {
         Optional<byte[]> n = curator.getData(applicationsGivingMinConfidencePath());
         if (!n.isPresent() || n.get().length == 0) {
@@ -267,8 +266,6 @@
         transaction.commit();
     }
 
-
-=======
     public Optional<byte[]> readProvisionState(String provisionId) {
         return curator.getData(provisionStatePath().append(provisionId));
     }
@@ -281,7 +278,6 @@
         return curator.getChildren(provisionStatePath());
     }
 
->>>>>>> 511fac30
     // -------------- Paths --------------------------------------------------
 
     private Path systemVersionPath() {
@@ -323,7 +319,6 @@
         return root.append("upgrader").append("upgradesPerMinute");
     }
 
-<<<<<<< HEAD
     private Path applicationsGivingMinConfidencePath() {
         return root.append("upgrader").append("applicationsGivingMinConfidence");
     }
@@ -336,7 +331,6 @@
         return root.append("upgrader").append("failureRatioAtMaxConfidence");
     }
 
-=======
     private Path provisionStatePath() {
         return root.append("provisioning").append("states");
     }
@@ -344,5 +338,5 @@
     private Path provisionStatePath(String provisionId) {
         return provisionStatePath().append(provisionId);
     }
->>>>>>> 511fac30
+
 }